"""This file implements the gym environment for a quadruped. """
import inspect
import os

# so we can import files
currentdir = os.path.dirname(os.path.abspath(inspect.getfile(inspect.currentframe())))
os.sys.path.insert(0, currentdir)

import datetime
import random
import time

# gym
import gym
import numpy as np

# pybullet
import pybullet
import pybullet_data
import pybullet_utils.bullet_client as bc
from gym import spaces
from gym.utils import seeding

random.seed(10)
import configs_a1 as robot_config

# quadruped and configs
import quadruped
from scipy.spatial.transform import Rotation as R

ACTION_EPS = 0.01
OBSERVATION_EPS = 0.01
VIDEO_LOG_DIRECTORY = "videos/" + datetime.datetime.now().strftime("vid-%Y-%m-%d-%H-%M-%S-%f")

# Implemented observation spaces for deep reinforcement learning:
#   "DEFAULT":    motor angles and velocities, body orientation
#   "LR_COURSE_OBS":  [TODO: what should you include? what is reasonable to measure on the real system?]

# Tasks to be learned with reinforcement learning
#     - "FWD_LOCOMOTION"
#         reward forward progress only
#     - "LR_COURSE_TASK"
#         [TODO: what should you train for?]
#         Ideally we want to command A1 to run in any direction while expending minimal energy
#         It is suggested to first train to run at 3 sample velocities (0.5 m/s, 1 m/s, 1.5 m/s)
#         How will you construct your reward function?

# Motor control modes:
#   - "TORQUE":
#         supply raw torques to each motor (12)
#   - "PD":
#         supply desired joint positions to each motor (12)
#         torques are computed based on the joint position/velocity error
#   - "CARTESIAN_PD":
#         supply desired foot positions for each leg (12)
#         torques are computed based on the foot position/velocity error


EPISODE_LENGTH = 10  # how long before we reset the environment (max episode length for RL)
MAX_FWD_VELOCITY = 5  # to avoid exploiting simulator dynamics, cap max reward for body velocity


class QuadrupedGymEnv(gym.Env):
    """The gym environment for a quadruped {Unitree A1}.

    It simulates the locomotion of a quadrupedal robot.
    The state space, action space, and reward functions can be chosen with:
    observation_space_mode, motor_control_mode, task_env.
    """

    metadata = {"render.modes": ["rgb_array"]}

    def __init__(
        self,
        robot_config=robot_config,
        isRLGymInterface=True,
        time_step=0.001,
        action_repeat=10,
        distance_weight=1e3,
        energy_weight=1e-4,  # 0.008,
        motor_control_mode="PD",
        task_env="FWD_LOCOMOTION",
        observation_space_mode="DEFAULT",
        on_rack=False,
        render=False,
        record_video=False,
        add_noise=True,
        enable_springs=False,
        test_env=False,  # NOT ALLOWED FOR TRAINING!
        **kwargs
    ):  # any extra arguments from legacy
        """Initialize the quadruped gym environment.

        Args:
          robot_config: The robot config file, contains A1 parameters.
          isRLGymInterface: If the gym environment is being run as RL or not. Affects
            if the actions should be scaled.
          time_step: Simulation time step.
          action_repeat: The number of simulation steps where the same actions are applied.
          distance_weight: The weight of the distance term in the reward.
          energy_weight: The weight of the energy term in the reward.
          motor_control_mode: Whether to use torque control, PD, control, etc.
          task_env: Task trying to learn (fwd locomotion, standup, etc.)
          observation_space_mode: what should be in here? Check available functions in quadruped.py
          on_rack: Whether to place the quadruped on rack. This is only used to debug
            the walking gait. In this mode, the quadruped's base is hanged midair so
            that its walking gait is clearer to visualize.
          render: Whether to render the simulation.
          record_video: Whether to record a video of each trial.
          add_noise: vary coefficient of friction
          test_env: add random terrain
        """
        self._robot_config = robot_config
        self._isRLGymInterface = isRLGymInterface
        self._time_step = time_step
        self._action_repeat = action_repeat
        self._distance_weight = distance_weight
        self._energy_weight = energy_weight
        self._motor_control_mode = motor_control_mode
        self._TASK_ENV = task_env
        self._observation_space_mode = observation_space_mode
        self._hard_reset = True  # must fully reset simulation at init
        self._on_rack = on_rack
        self._is_render = render
        self._is_record_video = record_video
        self._add_noise = add_noise
        self._enable_springs = enable_springs
        self._using_test_env = test_env
        if test_env:
            self._add_noise = True
            self._observation_noise_stdev = 0.01  # TODO: check if increasing makes sense
        else:
            self._observation_noise_stdev = 0.01

        # other bookkeeping
        self._num_bullet_solver_iterations = int(300 / action_repeat)
        self._env_step_counter = 0
        self._sim_step_counter = 0
        self._last_base_position = np.array([0, 0, 0])
        self._last_frame_time = 0.0  # for rendering
        self._MAX_EP_LEN = EPISODE_LENGTH  # max sim time in seconds, arbitrary
        self._action_bound = 1.0

        self.setupActionSpace()
        self.setupObservationSpace()
        if self._is_render:
            self._pybullet_client = bc.BulletClient(connection_mode=pybullet.GUI)
        else:
            self._pybullet_client = bc.BulletClient()
        self._configure_visualizer()

        self.videoLogID = None
        self.seed()
        self.reset()

    ######################################################################################
    # RL Observation and Action spaces
    ######################################################################################
    def setupObservationSpace(self):
        """Set up observation space for RL."""
        if self._observation_space_mode == "DEFAULT":
            observation_high = (
                np.concatenate((self._robot_config.UPPER_ANGLE_JOINT, self._robot_config.VELOCITY_LIMITS, np.array([1.0] * 4)))
                + OBSERVATION_EPS
            )
            observation_low = (
                np.concatenate(
                    (self._robot_config.LOWER_ANGLE_JOINT, -self._robot_config.VELOCITY_LIMITS, np.array([-1.0] * 4))
                )
                - OBSERVATION_EPS
            )
        elif self._observation_space_mode == "LR_COURSE_OBS":
            q_high = self._robot_config.UPPER_ANGLE_JOINT
            q_low = self._robot_config.LOWER_ANGLE_JOINT
            dq_high = self._robot_config.VELOCITY_LIMITS
            dq_low = -self._robot_config.VELOCITY_LIMITS
            vel_high = np.array([MAX_FWD_VELOCITY] * 3)
            vel_low = np.array([-MAX_FWD_VELOCITY] * 3)
            rpy_high = np.array([np.pi] * 3)
            rpy_low = np.array([-np.pi] * 3)
            drpy_high = np.array([5.0] * 3)
            drpy_low = np.array([-5.0] * 3)
            foot_pos_high = np.array([0.1, 0.05, 0.1])
            foot_pos_low = -foot_pos_high
            foot_vel_high = np.array([10.0] * 12)
            foot_vel_low = np.array([-10.0] * 12)
            contact_high = np.array([1.0] * 4)
            contact_low = np.array([0.0] * 4)

            observation_high = (
                np.concatenate(
                    (
                        vel_high,
                        vel_high[:2],
                        rpy_high,
                        drpy_high,
                        foot_pos_high,
                        foot_pos_high,
                        foot_pos_high,
                        foot_pos_high,
                        foot_vel_high,
                        contact_high,
                    )
                )
                + OBSERVATION_EPS
            )
            observation_low = (
                np.concatenate(
                    (
                        vel_low,
                        vel_low[:2],
                        rpy_low,
                        drpy_low,
                        foot_pos_low,
                        foot_pos_low,
                        foot_pos_low,
                        foot_pos_low,
                        foot_vel_low,
                        contact_low,
                    )
                )
                - OBSERVATION_EPS
            )
        else:
            raise ValueError("observation space not defined or not intended")

        self.observation_space = spaces.Box(observation_low, observation_high, dtype=np.float32)

    def setupActionSpace(self):
        """Set up action space for RL."""
        if self._motor_control_mode in ["PD", "TORQUE", "CARTESIAN_PD"]:
            action_dim = 12
        else:
            raise ValueError("motor control mode " + self._motor_control_mode + " not implemented yet.")
        action_high = np.array([1] * action_dim)
        self.action_space = spaces.Box(-action_high, action_high, dtype=np.float32)
        self._action_dim = action_dim

    def _get_observation(self):
        """Get observation, depending on obs space selected."""
        if self._observation_space_mode == "DEFAULT":
            self._observation = np.concatenate(
                (self.robot.GetMotorAngles(), self.robot.GetMotorVelocities(), self.robot.GetBaseOrientation())
            )
        elif self._observation_space_mode == "LR_COURSE_OBS":
            # q = self.robot.GetMotorAngles()
            dq = self.robot.GetMotorVelocities()
            vel = self.robot.GetBaseLinearVelocity()
            rpy = self.robot.GetBaseOrientationRollPitchYaw()
            drpy = self.robot.GetTrueBaseRollPitchYawRate()
            foot_pos = np.zeros(12)
            foot_vel = np.zeros(12)
            for i in range(4):
                dq_i = dq[3 * i : 3 * (i + 1)]
                J, xyz = self.robot.ComputeJacobianAndPosition(i)
                foot_pos[3 * i : 3 * (i + 1)] = xyz
                foot_vel[3 * i : 3 * (i + 1)] = J @ dq_i

            numValidContacts, numInvalidContacts, feetNormalForces, feetInContactBool = self.robot.GetContactInfo()

            self._observation = np.concatenate((vel, self._v_des, rpy, drpy, foot_pos, foot_vel, feetInContactBool))

        else:
            raise ValueError("observation space not defined or not intended")

        self._add_obs_noise = (
            np.random.normal(scale=self._observation_noise_stdev, size=self._observation.shape) * self.observation_space.high
        )
        return self._observation

    def _noisy_observation(self):
        self._get_observation()
        observation = np.array(self._observation)
        if self._observation_noise_stdev > 0:
            observation += self._add_obs_noise
        return observation

    ######################################################################################
    # Termination and reward
    ######################################################################################
    def is_fallen(self, dot_prod_min=0.85):
        """Decide whether the quadruped has fallen.

        If the up directions between the base and the world is larger (the dot
        product is smaller than 0.85) or the base is very low on the ground
        (the height is smaller than 0.13 meter), the quadruped is considered fallen.

        Returns:
          Boolean value that indicates whether the quadruped has fallen.
        """
        base_rpy = self.robot.GetBaseOrientationRollPitchYaw()
        orientation = self.robot.GetBaseOrientation()
        rot_mat = self._pybullet_client.getMatrixFromQuaternion(orientation)
        local_up = rot_mat[6:]
        pos = self.robot.GetBasePosition()
        return (
            np.dot(np.asarray([0, 0, 1]), np.asarray(local_up)) < dot_prod_min or pos[2] < self._robot_config.IS_FALLEN_HEIGHT
        )

    def _termination(self):
        """Decide whether we should stop the episode and reset the environment."""
        return self.is_fallen()

    def _reward_jumping(self):
        # Change is fallen height
        self._robot_config.IS_FALLEN_HEIGHT = 0.01

        _, _, _, feet_in_contact = self.robot.GetContactInfo()
        # no_feet_in_contact_reward = -np.mean(feet_in_contact)

        flight_time_reward = 0.0
        if np.all(1 - np.array(feet_in_contact)):
            if not self._all_feet_in_the_air:
                self._all_feet_in_the_air = True
                self._time_take_off = self.get_sim_time()
                self._robot_pose_take_off = np.array(self.robot.GetBasePosition())
                self._robot_orientation_take_off = np.array(self.robot.GetBaseOrientationRollPitchYaw())
            else:
                # flight_time_reward = self.get_sim_time() - self._time_take_off
                pass
        else:
            if self._all_feet_in_the_air:
                self._max_flight_time = max(self.get_sim_time() - self._time_take_off, self._max_flight_time)
                # Compute forward distance according to local frame (starting at take off)
                rotation_matrix = R.from_euler("z", -self._robot_orientation_take_off[2], degrees=False).as_matrix()
                translation = -self._robot_pose_take_off
                pos_abs = np.array(self.robot.GetBasePosition())
                pos_relative = pos_abs + translation
                pos_relative = pos_relative @ rotation_matrix
                self._max_forward_distance = max(pos_relative[0], self._max_forward_distance)

            self._all_feet_in_the_air = False

        return flight_time_reward
        # max_height_reward = self.robot.GetBasePosition()[2] / self._init_height
        # only_positive_height = max(self.robot.GetBasePosition()[2] - self._init_height, 0.0)
        # max_height_reward = only_positive_height ** 2 / self._init_height ** 2
        # return max_height_reward + flight_time_reward
        # return max_height_reward + no_feet_in_contact_reward

    def _reward_fwd_locomotion(self):
        """Reward progress in the positive world x direction."""
        current_base_position = self.robot.GetBasePosition()
        forward_reward = current_base_position[0] - self._last_base_position[0]
        self._last_base_position = current_base_position
        # clip reward to MAX_FWD_VELOCITY (avoid exploiting simulator dynamics)
        if MAX_FWD_VELOCITY < np.inf:
            # calculate what max distance can be over last time interval based on max allowed fwd velocity
            max_dist = MAX_FWD_VELOCITY * (self._time_step * self._action_repeat)
            forward_reward = min(forward_reward, max_dist)

        v_x = max(min(self.robot.GetBaseLinearVelocity()[0], MAX_FWD_VELOCITY), -MAX_FWD_VELOCITY)
        v_y = max(min(self.robot.GetBaseLinearVelocity()[1], MAX_FWD_VELOCITY), -MAX_FWD_VELOCITY)
        v = np.array([v_x, v_y])

        return 1e-2 * np.linalg.norm(v)

    def _reward_lr_course(self):
        """Implement your reward function here. How will you improve upon the above?"""
        current_base_position = np.array(self.robot.GetBasePosition())
        v_ = (current_base_position[:2] - self._last_base_position[:2]) / (self._time_step * self._action_repeat)
        self._last_base_position = current_base_position
        # clip reward to MAX_FWD_VELOCITY (avoid exploiting simulator dynamics)
        if MAX_FWD_VELOCITY < np.inf:
            v_x = max(min(v_[0], MAX_FWD_VELOCITY), -MAX_FWD_VELOCITY)
            v_y = max(min(v_[1], MAX_FWD_VELOCITY), -MAX_FWD_VELOCITY)
            v = np.array([v_x, v_y])

        e = self._v_des - v

        v_norm = max(np.linalg.norm(v), 0.001)  # prevent CoT explosion for very small movements
        P = 0.0
        for i in range(len(self._dt_motor_torques)):
            P += np.array(self._dt_motor_torques[i]).dot(np.array(self._dt_motor_velocities[i]))
        P = P / len(self._dt_motor_torques)
        CoT = P / (5.0 * 10.0 * v_norm)

        ddq = (np.array(self._dt_motor_velocities[-1]) - np.array(self._dt_motor_velocities[0])) / (
            self._time_step * self._action_repeat
        )

        rpy = self.robot.GetBaseOrientationRollPitchYaw()

        r = (
            0.1 * v_norm
            - 0.0001 * abs(CoT)
            + 0.1 * np.exp(-1.0 * ddq.dot(ddq))
            - 0.05 * abs(rpy[2])
            + np.exp(-10.0 * e.dot(e))
        )

        return r

    def _reward(self):
        """Get reward depending on task"""
        if self._TASK_ENV == "FWD_LOCOMOTION":
            return self._reward_fwd_locomotion()
        elif self._TASK_ENV == "LR_COURSE_TASK":
            return self._reward_lr_course()
        elif self._TASK_ENV == "JUMPING_TASK":
            return self._reward_jumping()
        else:
            raise ValueError("This task mode not implemented yet.")

    ######################################################################################
    # Step simulation, map policy network actions to joint commands, etc.
    ######################################################################################
    def _transform_action_to_motor_command(self, action):
        """Map actions from RL (i.e. in [-1,1]) to joint commands based on motor_control_mode."""
        # clip actions to action bounds
        action = np.clip(action, -self._action_bound - ACTION_EPS, self._action_bound + ACTION_EPS)
        if self._motor_control_mode == "PD":
            action = self._scale_helper(action, self._robot_config.LOWER_ANGLE_JOINT, self._robot_config.UPPER_ANGLE_JOINT)
            action = np.clip(action, self._robot_config.LOWER_ANGLE_JOINT, self._robot_config.UPPER_ANGLE_JOINT)
        elif self._motor_control_mode == "CARTESIAN_PD":
            action = self.ScaleActionToCartesianPos(action)
        else:
            raise ValueError("RL motor control mode" + self._motor_control_mode + "not implemented yet.")
        return action

    def _scale_helper(self, action, lower_lim, upper_lim):
        """Helper to linearly scale from [-1,1] to lower/upper limits."""
        new_a = lower_lim + 0.5 * (action + 1) * (upper_lim - lower_lim)
        return np.clip(new_a, lower_lim, upper_lim)

    def ScaleActionToCartesianPos(self, actions):
        """Scale RL action to Cartesian PD ranges.
        Edit ranges, limits etc., but make sure to use Cartesian PD to compute the torques.
        """
        # clip RL actions to be between -1 and 1 (standard RL technique)
        # print(actions)
        u = np.clip(actions, -1, 1)
        # scale to corresponding desired foot positions (i.e. ranges in x,y,z we allow the agent to choose foot positions)
        # [TODO: edit (do you think these should these be increased? How limiting is this?)]
        scale_array = np.array([0.2, 0.05, 0.15] * 4)  # [0.1, 0.05, 0.08]*4)
        # add to nominal foot position in leg frame (what are the final ranges?)
        des_foot_pos = self._robot_config.NOMINAL_FOOT_POS_LEG_FRAME + scale_array * u

        # get Cartesian kp and kd gains (can be modified)
        kpCartesian = self._robot_config.kpCartesian
        kdCartesian = self._robot_config.kdCartesian
        # get current motor velocities
        dq = self.robot.GetMotorVelocities()

        action = np.zeros(12)
        for i in range(4):
            # Get current Jacobian and foot position in leg frame (see ComputeJacobianAndPosition() in quadruped.py)
            J, xyz = self.robot.ComputeJacobianAndPosition(i)
            # Get current foot velocity in leg frame (Equation 2)
            dxyz = J @ dq[3 * i : 3 * (i + 1)]

            F_foot = -kpCartesian @ (xyz - des_foot_pos[3 * i : 3 * (i + 1)]) - kdCartesian @ dxyz
            # Calculate torque contribution from Cartesian PD (Equation 5) [Make sure you are using matrix multiplications]
            tau = J.T @ F_foot
            action[3 * i : 3 * (i + 1)] = tau  # TODO: add white noise
        return action

    def step(self, action):
        """Step forward the simulation, given the action."""
        curr_act = action.copy()
        # save motor torques and velocities to compute power in reward function
        self._dt_motor_torques = []
        self._dt_motor_velocities = []

        for _ in range(self._action_repeat):
            if self._isRLGymInterface:
                proc_action = self._transform_action_to_motor_command(curr_act)
            else:
                proc_action = curr_act
            self.robot.ApplyAction(proc_action)
            self._pybullet_client.stepSimulation()
            self._sim_step_counter += 1
            self._dt_motor_torques.append(self.robot.GetMotorTorques())
            self._dt_motor_velocities.append(self.robot.GetMotorVelocities())

            if self._is_render:
                self._render_step_helper()

        self._last_action = curr_act
        self._env_step_counter += 1
        reward = self._reward()
        done = False
        infos = {"base_pos": self.robot.GetBasePosition()}
        # if self._termination() or self.get_sim_time() > self._MAX_EP_LEN:
        #     infos["TimeLimit.truncated"] = not self._termination()
        #     done = True

        if self._termination():
            done = True
            # Malus for crashing
            # Optionally: no reward in case of crash
            reward -= 0.08

        if self.get_sim_time() > self._MAX_EP_LEN:
            infos["TimeLimit.truncated"] = not done
            done = True

        if done:
            reward += self._max_flight_time
            max_distance = 0.2
            # Normalize forward distance reward
            reward += 0.1 * self._max_forward_distance / max_distance
            if self._max_flight_time > 0 and not self._termination():
                # Alive bonus proportional to the risk taken
                reward += 0.1 * self._max_flight_time
            # print(f"Forward dist: {self._max_forward_distance}")

        return np.array(self._noisy_observation()), reward, done, infos

    ######################################################################################
    # Reset
    ######################################################################################
    def reset(self):
        """Set up simulation environment."""
        self._v_des = np.array([2.0, 0.0])  # (np.random.uniform(), 2.*np.random.uniform()-1.)
        mu_min = 0.5
        if self._hard_reset:
            # set up pybullet simulation
            self._pybullet_client.resetSimulation()
            self._pybullet_client.setPhysicsEngineParameter(numSolverIterations=int(self._num_bullet_solver_iterations))
            self._pybullet_client.setTimeStep(self._time_step)
            self.plane = self._pybullet_client.loadURDF(
                pybullet_data.getDataPath() + "/plane.urdf", basePosition=[80, 0, 0]
            )  # to extend available running space (shift)
            self._pybullet_client.changeVisualShape(self.plane, -1, rgbaColor=[1, 1, 1, 0.9])
            self._pybullet_client.configureDebugVisualizer(self._pybullet_client.COV_ENABLE_PLANAR_REFLECTION, 0)
            self._pybullet_client.setGravity(0, 0, -9.8)
            self.robot = quadruped.Quadruped(
                pybullet_client=self._pybullet_client,
                robot_config=self._robot_config,
                motor_control_mode=self._motor_control_mode,
                on_rack=self._on_rack,
                render=self._is_render,
                enable_springs=self._enable_springs,
            )

            if self._add_noise:
                ground_mu_k = mu_min + (1 - mu_min) * np.random.random()
                self._ground_mu_k = ground_mu_k
                self._pybullet_client.changeDynamics(self.plane, -1, lateralFriction=ground_mu_k)
                if self._is_render:
                    print("ground friction coefficient is", ground_mu_k)

            if self._using_test_env:
                pass
                # self.add_random_boxes()
                # self._add_base_mass_offset()
        else:
            self.robot.Reset(reload_urdf=False)

        self._env_step_counter = 0
        self._sim_step_counter = 0
        self._last_base_position = [0, 0, 0]

        if self._is_render:
            self._pybullet_client.resetDebugVisualizerCamera(self._cam_dist, self._cam_yaw, self._cam_pitch, [0, 0, 0])

<<<<<<< HEAD
        self._settle_robot()

        # For the jumping task
        self._init_height = self.robot.GetBasePosition()[2]
        self._all_feet_in_the_air = False
        self._time_take_off = self.get_sim_time()
        self._robot_pose_take_off = self.robot.GetBasePosition()
        self._robot_orientation_take_off = self.robot.GetBaseOrientationRollPitchYaw()
        self._max_flight_time = 0.0
        self._max_forward_distance = 0.0

=======
        # self._settle_robot()
        self._turn_off_temporaneously_motors()
>>>>>>> cd17fed7
        self._last_action = np.zeros(self._action_dim)
        if self._is_record_video:
            self.recordVideoHelper()
        return self._noisy_observation()

    def _settle_robot(self):
        """Settle robot and add noise to init configuration."""
        # change to PD control mode to set initial position, then set back..
        tmp_save_motor_control_mode_ENV = self._motor_control_mode
        tmp_save_motor_control_mode_ROB = self.robot._motor_control_mode
        self._motor_control_mode = "PD"
        self.robot._motor_control_mode = "PD"
        try:
            tmp_save_motor_control_mode_MOT = self.robot._motor_model._motor_control_mode
            self.robot._motor_model._motor_control_mode = "PD"
        except:
            pass
        init_motor_angles = self._robot_config.INIT_MOTOR_ANGLES + self._robot_config.JOINT_OFFSETS
        if self._is_render:
            time.sleep(0.2)
        for _ in range(800):
            self.robot.ApplyAction(init_motor_angles)
            if self._is_render:
                time.sleep(0.001)
            self._pybullet_client.stepSimulation()

        # set control mode back
        self._motor_control_mode = tmp_save_motor_control_mode_ENV
        self.robot._motor_control_mode = tmp_save_motor_control_mode_ROB
        try:
            self.robot._motor_model._motor_control_mode = tmp_save_motor_control_mode_MOT
        except:
            pass

    def _turn_off_temporaneously_motors(self):
        """Switch off motors temporaneously."""
        # change to PD control mode to set initial position, then set back..
        tmp_save_motor_control_mode_ENV = self._motor_control_mode
        tmp_save_motor_control_mode_ROB = self.robot._motor_control_mode
        self._motor_control_mode = "TORQUE"
        self.robot._motor_control_mode = "TORQUE"
        try:
            tmp_save_motor_control_mode_MOT = self.robot._motor_model._motor_control_mode
            self.robot._motor_model._motor_control_mode = "TORQUE"
        except:
            pass
        torques = np.full(robot_config.NUM_MOTORS, 0)
        if self._is_render:
            time.sleep(0.2)
        for _ in range(2000):
            self.robot.ApplyAction(torques)
            if self._is_render:
                time.sleep(0.001)
                self._render_step_helper()

            self._pybullet_client.stepSimulation()

        # set control mode back
        self._motor_control_mode = tmp_save_motor_control_mode_ENV
        self.robot._motor_control_mode = tmp_save_motor_control_mode_ROB
        try:
            self.robot._motor_model._motor_control_mode = tmp_save_motor_control_mode_MOT
        except:
            pass

    ######################################################################################
    # Render, record videos, bookkeping, and misc pybullet helpers.
    ######################################################################################
    def startRecordingVideo(self, name):
        self.videoLogID = self._pybullet_client.startStateLogging(self._pybullet_client.STATE_LOGGING_VIDEO_MP4, name)

    def stopRecordingVideo(self):
        self._pybullet_client.stopStateLogging(self.videoLogID)

    def close(self):
        if self._is_record_video:
            self.stopRecordingVideo()
        self._pybullet_client.disconnect()

    def recordVideoHelper(self, extra_filename=None):
        """Helper to record video, if not already, or end and start a new one"""
        # If no ID, this is the first video, so make a directory and start logging
        if self.videoLogID == None:
            directoryName = VIDEO_LOG_DIRECTORY
            assert isinstance(directoryName, str)
            os.makedirs(directoryName, exist_ok=True)
            self.videoDirectory = directoryName
        else:
            # stop recording and record a new one
            self.stopRecordingVideo()

        if extra_filename is not None:
            output_video_filename = (
                self.videoDirectory
                + "/"
                + datetime.datetime.now().strftime("vid-%Y-%m-%d-%H-%M-%S-%f")
                + extra_filename
                + ".MP4"
            )
        else:
            output_video_filename = (
                self.videoDirectory + "/" + datetime.datetime.now().strftime("vid-%Y-%m-%d-%H-%M-%S-%f") + ".MP4"
            )
        logID = self.startRecordingVideo(output_video_filename)
        self.videoLogID = logID

    def configure(self, args):
        self._args = args

    def seed(self, seed=None):
        self.np_random, seed = seeding.np_random(seed)
        return [seed]

    def _render_step_helper(self):
        """Helper to configure the visualizer camera during step()."""
        # Sleep, otherwise the computation takes less time than real time,
        # which will make the visualization like a fast-forward video.
        time_spent = time.time() - self._last_frame_time
        self._last_frame_time = time.time()
        # time_to_sleep = self._action_repeat * self._time_step - time_spent
        time_to_sleep = self._time_step - time_spent
        if time_to_sleep > 0 and (time_to_sleep < self._time_step):
            time.sleep(time_to_sleep)

        base_pos = self.robot.GetBasePosition()
        camInfo = self._pybullet_client.getDebugVisualizerCamera()
        curTargetPos = camInfo[11]
        distance = camInfo[10]
        yaw = camInfo[8]
        pitch = camInfo[9]
        targetPos = [0.95 * curTargetPos[0] + 0.05 * base_pos[0], 0.95 * curTargetPos[1] + 0.05 * base_pos[1], curTargetPos[2]]
        self._pybullet_client.resetDebugVisualizerCamera(distance, yaw, pitch, base_pos)

    def _configure_visualizer(self):
        """Remove all visualizer borders, and zoom in"""
        # default rendering options
        self._render_width = 333
        self._render_height = 480
        self._cam_dist = 3.5
        self._cam_yaw = 20
        self._cam_pitch = -20
        # get rid of visualizer things
        self._pybullet_client.configureDebugVisualizer(self._pybullet_client.COV_ENABLE_RGB_BUFFER_PREVIEW, 0)
        self._pybullet_client.configureDebugVisualizer(self._pybullet_client.COV_ENABLE_DEPTH_BUFFER_PREVIEW, 0)
        self._pybullet_client.configureDebugVisualizer(self._pybullet_client.COV_ENABLE_SEGMENTATION_MARK_PREVIEW, 0)
        self._pybullet_client.configureDebugVisualizer(self._pybullet_client.COV_ENABLE_GUI, 0)

    def render(self, mode="rgb_array", close=False):
        if mode != "rgb_array":
            return np.array([])
        base_pos = self.robot.GetBasePosition()
        view_matrix = self._pybullet_client.computeViewMatrixFromYawPitchRoll(
            cameraTargetPosition=base_pos,
            distance=self._cam_dist,
            yaw=self._cam_yaw,
            pitch=self._cam_pitch,
            roll=0,
            upAxisIndex=2,
        )
        proj_matrix = self._pybullet_client.computeProjectionMatrixFOV(
            fov=60, aspect=float(self._render_width) / self._render_height, nearVal=0.1, farVal=100.0
        )
        (_, _, px, _, _) = self._pybullet_client.getCameraImage(
            width=self._render_width,
            height=self._render_height,
            viewMatrix=view_matrix,
            projectionMatrix=proj_matrix,
            renderer=pybullet.ER_BULLET_HARDWARE_OPENGL,
        )
        rgb_array = np.array(px)
        rgb_array = rgb_array[:, :, :3]
        return rgb_array

    def addLine(self, lineFromXYZ, lineToXYZ, lifeTime=0, color=[1, 0, 0]):
        """Add line between point A and B for duration lifeTime"""
        self._pybullet_client.addUserDebugLine(lineFromXYZ, lineToXYZ, lineColorRGB=color, lifeTime=lifeTime)

    def get_sim_time(self):
        """Get current simulation time."""
        return self._sim_step_counter * self._time_step

    def scale_rand(self, num_rand, low, high):
        """scale number of rand numbers between low and high"""
        return low + np.random.random(num_rand) * (high - low)

    def add_random_boxes(self, num_rand=100, z_height=0.04):
        """Add random boxes in front of the robot in x [0.5, 20] and y [-3,3]"""
        # x location
        x_low, x_upp = 0.5, 20
        # y location
        y_low, y_upp = -3, 3
        # block dimensions
        block_x_min, block_x_max = 0.1, 1
        block_y_min, block_y_max = 0.1, 1
        z_low, z_upp = 0.005, z_height
        # block orientations
        roll_low, roll_upp = -0.01, 0.01
        pitch_low, pitch_upp = -0.01, 0.01
        yaw_low, yaw_upp = -np.pi, np.pi

        x = x_low + np.random.random(num_rand) * (x_upp - x_low)
        y = y_low + np.random.random(num_rand) * (y_upp - y_low)
        z = z_low + np.random.random(num_rand) * (z_upp - z_low)
        block_x = self.scale_rand(num_rand, block_x_min, block_x_max)
        block_y = self.scale_rand(num_rand, block_y_min, block_y_max)
        roll = self.scale_rand(num_rand, roll_low, roll_upp)
        pitch = self.scale_rand(num_rand, pitch_low, pitch_upp)
        yaw = self.scale_rand(num_rand, yaw_low, yaw_upp)
        # loop through
        for i in range(num_rand):
            sh_colBox = self._pybullet_client.createCollisionShape(
                self._pybullet_client.GEOM_BOX, halfExtents=[block_x[i] / 2, block_y[i] / 2, z[i] / 2]
            )
            orn = self._pybullet_client.getQuaternionFromEuler([roll[i], pitch[i], yaw[i]])
            block2 = self._pybullet_client.createMultiBody(
                baseMass=0, baseCollisionShapeIndex=sh_colBox, basePosition=[x[i], y[i], z[i] / 2], baseOrientation=orn
            )
            # set friction coeff
            self._pybullet_client.changeDynamics(block2, -1, lateralFriction=self._ground_mu_k)

        # add walls
        orn = self._pybullet_client.getQuaternionFromEuler([0, 0, 0])
        sh_colBox = self._pybullet_client.createCollisionShape(
            self._pybullet_client.GEOM_BOX, halfExtents=[x_upp / 2, 0.5, 0.5]
        )
        block2 = self._pybullet_client.createMultiBody(
            baseMass=0, baseCollisionShapeIndex=sh_colBox, basePosition=[x_upp / 2, y_low, 0.5], baseOrientation=orn
        )
        block2 = self._pybullet_client.createMultiBody(
            baseMass=0, baseCollisionShapeIndex=sh_colBox, basePosition=[x_upp / 2, -y_low, 0.5], baseOrientation=orn
        )

    def _add_base_mass_offset(self, spec_mass=None, spec_location=None):
        """Attach mass to robot base."""
        quad_base = np.array(self.robot.GetBasePosition())
        quad_ID = self.robot.quadruped

        offset_low = np.array([-0.15, -0.05, -0.05])
        offset_upp = np.array([0.15, 0.05, 0.05])
        if spec_location is None:
            block_pos_delta_base_frame = self.scale_rand(3, offset_low, offset_upp)
        else:
            block_pos_delta_base_frame = np.array(spec_location)
        if spec_mass is None:
            base_mass = 8 * np.random.random()
        else:
            base_mass = spec_mass
        if self._is_render:
            print("=========================== Random Mass:")
            print("Mass:", base_mass, "location:", block_pos_delta_base_frame)
            # if rendering, also want to set the halfExtents accordingly
            # 1 kg water is 0.001 cubic meters
            boxSizeHalf = [(base_mass * 0.001) ** (1 / 3) / 2] * 3
            translationalOffset = [0, 0, 0.1]
        else:
            boxSizeHalf = [0.05] * 3
            translationalOffset = [0] * 3

        sh_colBox = self._pybullet_client.createCollisionShape(
            self._pybullet_client.GEOM_BOX, halfExtents=boxSizeHalf, collisionFramePosition=translationalOffset
        )
        base_block_ID = self._pybullet_client.createMultiBody(
            baseMass=base_mass,
            baseCollisionShapeIndex=sh_colBox,
            basePosition=quad_base + block_pos_delta_base_frame,
            baseOrientation=[0, 0, 0, 1],
        )

        cid = self._pybullet_client.createConstraint(
            quad_ID,
            -1,
            base_block_ID,
            -1,
            self._pybullet_client.JOINT_FIXED,
            [0, 0, 0],
            [0, 0, 0],
            -block_pos_delta_base_frame,
        )
        # disable self collision between box and each link
        for i in range(-1, self._pybullet_client.getNumJoints(quad_ID)):
            self._pybullet_client.setCollisionFilterPair(quad_ID, base_block_ID, i, -1, 0)


def test_env():
    env = QuadrupedGymEnv(
        render=True,
        on_rack=False,
        motor_control_mode="PD",
        action_repeat=100,
    )

    obs = env.reset()
    print("obs len", len(obs))
    action_dim = env._action_dim
    action_low = -np.ones(action_dim)
    print("act len", action_dim)
    action = action_low.copy()
    while True:
        pass
        # action = 2*np.random.rand(action_dim)-1  # actions [-1, 1]
        # action = np.zeros(action_dim)
        obs, reward, done, info = env.step(action)


if __name__ == "__main__":
    # test out some functionalities
    test_env()
    os.sys.exit()<|MERGE_RESOLUTION|>--- conflicted
+++ resolved
@@ -555,7 +555,6 @@
         if self._is_render:
             self._pybullet_client.resetDebugVisualizerCamera(self._cam_dist, self._cam_yaw, self._cam_pitch, [0, 0, 0])
 
-<<<<<<< HEAD
         self._settle_robot()
 
         # For the jumping task
@@ -566,11 +565,8 @@
         self._robot_orientation_take_off = self.robot.GetBaseOrientationRollPitchYaw()
         self._max_flight_time = 0.0
         self._max_forward_distance = 0.0
-
-=======
-        # self._settle_robot()
         self._turn_off_temporaneously_motors()
->>>>>>> cd17fed7
+
         self._last_action = np.zeros(self._action_dim)
         if self._is_record_video:
             self.recordVideoHelper()
