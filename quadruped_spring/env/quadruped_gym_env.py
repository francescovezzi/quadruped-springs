"""This file implements the gym environment for a quadruped. """
import inspect
import os

# so we can import files
currentdir = os.path.dirname(os.path.abspath(inspect.getfile(inspect.currentframe())))
os.sys.path.insert(0, currentdir)

import datetime
import random
import time

random.seed(10)

# gym
import gym
import numpy as np

# pybullet
import pybullet
import pybullet_data
import pybullet_utils.bullet_client as bc
import quadruped
from gym import spaces
from gym.utils import seeding
<<<<<<< HEAD

random.seed(10)
# quadruped and configs
import quadruped
=======
>>>>>>> 519e1865
from scipy.spatial.transform import Rotation as R

import quadruped_spring.robots.a1.configs_a1 as a1_config
import quadruped_spring.robots.go1.configs_go1 as go1_config
from quadruped_spring.utils import action_filter

ACTION_EPS = 0.01
OBSERVATION_EPS = 0.01
VIDEO_LOG_DIRECTORY = "videos/" + datetime.datetime.now().strftime("vid-%Y-%m-%d-%H-%M-%S-%f")

# Implemented observation spaces for deep reinforcement learning:
#   "DEFAULT":    motor angles and velocities, body orientation
#   "LR_COURSE_OBS":  [TODO: what should you include? what is reasonable to measure on the real system?]

# Tasks to be learned with reinforcement learning
#     - "FWD_LOCOMOTION"
#         reward forward progress only
#     - "LR_COURSE_TASK"
#         [TODO: what should you train for?]
#         Ideally we want to command GO1 to run in any direction while expending minimal energy
#         It is suggested to first train to run at 3 sample velocities (0.5 m/s, 1 m/s, 1.5 m/s)
#         How will you construct your reward function?
#     - "JUMPING_TASK"
#         Sparse reward, maximizing flight time + bonus forward_distance + malus on crashing

# Motor control modes:
#   - "TORQUE":
#         supply raw torques to each motor (12)
#   - "PD":
#         supply desired joint positions to each motor (12)
#         torques are computed based on the joint position/velocity error
#   - "CARTESIAN_PD":
#         supply desired foot positions for each leg (12)
#         torques are computed based on the foot position/velocity error


EPISODE_LENGTH = 10  # how long before we reset the environment (max episode length for RL)
MAX_FWD_VELOCITY = 5  # to avoid exploiting simulator dynamics, cap max reward for body velocity

ROBOT_CLASS_MAP = {"A1": a1_config, "GO1": go1_config}


class QuadrupedGymEnv(gym.Env):
    """The gym environment for a quadruped {Unitree GO1}.

    It simulates the locomotion of a quadrupedal robot.
    The state space, action space, and reward functions can be chosen with:
    observation_space_mode, motor_control_mode, task_env.
    """

    metadata = {"render.modes": ["rgb_array"]}

    def __init__(
        self,
        robot_model="GO1",
        isRLGymInterface=True,
        time_step=0.001,
        action_repeat=10,
        distance_weight=1e3,
        energy_weight=1e-4,  # 0.008,
        motor_control_mode="PD",
        task_env="FWD_LOCOMOTION",
        observation_space_mode="DEFAULT",
        on_rack=False,
        render=False,
        record_video=False,
        add_noise=True,
        enable_springs=False,
        enable_action_interpolation=False,
        enable_action_filter=False,
        enable_action_clipping=False,
        test_env=False,  # NOT ALLOWED FOR TRAINING!
    ):
        """Initialize the quadruped gym environment.

        Args:
          robot_model: String representing the robot model. Select between "A1" or "GO1".
          isRLGymInterface: If the gym environment is being run as RL or not. Affects
            if the actions should be scaled.
          time_step: Simulation time step.
          action_repeat: The number of simulation steps where the same actions are applied.
          distance_weight: The weight of the distance term in the reward.
          energy_weight: The weight of the energy term in the reward.
          motor_control_mode: Whether to use torque control, PD, control, etc.
          task_env: Task trying to learn (fwd locomotion, standup, etc.)
          observation_space_mode: what should be in here? Check available functions in quadruped.py
          on_rack: Whether to place the quadruped on rack. This is only used to debug
            the walking gait. In this mode, the quadruped's base is hanged midair so
            that its walking gait is clearer to visualize.
          render: Whether to render the simulation.
          record_video: Whether to record a video of each trial.
          add_noise: vary coefficient of friction
          test_env: add random terrain
          enable_springs: Whether to enable springs or not
          enable_action_interpolation: Whether to interpolate the current action
            with the previous action in order to produce smoother motions
          enable_action_filter: Boolean specifying if a lowpass filter should be
            used to smooth actions.
          enable_action_clipping: Boolean specifying if motor commands should be
            clipped or not. It's not implemented for pure torque control.
        """
        try:
            robot_config = ROBOT_CLASS_MAP[robot_model]
        except KeyError:
            raise KeyError('Robot model should be "A1 or "GO1"')
        self._robot_config = robot_config
        self._isRLGymInterface = isRLGymInterface
        self._time_step = time_step
        self._action_repeat = action_repeat
        self._distance_weight = distance_weight
        self._energy_weight = energy_weight
        self._motor_control_mode = motor_control_mode
        self._TASK_ENV = task_env
        self._observation_space_mode = observation_space_mode
        self._hard_reset = True  # must fully reset simulation at init
        self._on_rack = on_rack
        self._is_render = render
        self._is_record_video = record_video
        self._add_noise = add_noise
        self._enable_springs = enable_springs
        self._enable_action_interpolation = enable_action_interpolation
        self._enable_action_filter = enable_action_filter
        self._enable_action_clipping = enable_action_clipping
        self._using_test_env = test_env
        if test_env:
            self._add_noise = True
            self._observation_noise_stdev = 0.01  # TODO: check if increasing makes sense
        else:
            self._observation_noise_stdev = 0.01

        # other bookkeeping
        self._num_bullet_solver_iterations = int(300 / action_repeat)
        self._env_step_counter = 0
        self._sim_step_counter = 0
        self._last_base_position = np.array([0, 0, 0])
        self._last_frame_time = 0.0  # for rendering
        self._MAX_EP_LEN = EPISODE_LENGTH  # max sim time in seconds, arbitrary
        self._action_bound = 1.0

        self.setupActionSpace()
        self.setupObservationSpace()
        if self._is_render:
            self._pybullet_client = bc.BulletClient(connection_mode=pybullet.GUI)
        else:
            self._pybullet_client = bc.BulletClient()
        self._configure_visualizer()

        if self._enable_action_filter:
            self._action_filter = self._BuildActionFilter()

        self.videoLogID = None
        self.seed()
        self.reset()

    ######################################################################################
    # RL Observation and Action spaces
    ######################################################################################
    def setupObservationSpace(self):
        """Set up observation space for RL."""
        if self._observation_space_mode == "DEFAULT":
            observation_high = (
                np.concatenate(
                    (self._robot_config.RL_UPPER_ANGLE_JOINT, self._robot_config.VELOCITY_LIMITS, np.array([1.0] * 4))
                )
                + OBSERVATION_EPS
            )
            observation_low = (
                np.concatenate(
                    (self._robot_config.RL_LOWER_ANGLE_JOINT, -self._robot_config.VELOCITY_LIMITS, np.array([-1.0] * 4))
                )
                - OBSERVATION_EPS
            )
        elif self._observation_space_mode == "LR_COURSE_OBS":
            q_high = self._robot_config.RL_UPPER_ANGLE_JOINT
            q_low = self._robot_config.RL_LOWER_ANGLE_JOINT
            dq_high = self._robot_config.VELOCITY_LIMITS
            dq_low = -self._robot_config.VELOCITY_LIMITS
            vel_high = np.array([MAX_FWD_VELOCITY] * 3)
            vel_low = np.array([-MAX_FWD_VELOCITY] * 3)
            rpy_high = np.array([np.pi] * 3)
            rpy_low = np.array([-np.pi] * 3)
            drpy_high = np.array([5.0] * 3)
            drpy_low = np.array([-5.0] * 3)
            foot_pos_high = np.array([0.1, 0.05, 0.1])
            foot_pos_low = -foot_pos_high
            foot_vel_high = np.array([10.0] * 12)
            foot_vel_low = np.array([-10.0] * 12)
            contact_high = np.array([1.0] * 4)
            contact_low = np.array([0.0] * 4)

            observation_high = (
                np.concatenate(
                    (
                        vel_high,
                        vel_high[:2],
                        rpy_high,
                        drpy_high,
                        foot_pos_high,
                        foot_pos_high,
                        foot_pos_high,
                        foot_pos_high,
                        foot_vel_high,
                        contact_high,
                    )
                )
                + OBSERVATION_EPS
            )
            observation_low = (
                np.concatenate(
                    (
                        vel_low,
                        vel_low[:2],
                        rpy_low,
                        drpy_low,
                        foot_pos_low,
                        foot_pos_low,
                        foot_pos_low,
                        foot_pos_low,
                        foot_vel_low,
                        contact_low,
                    )
                )
                - OBSERVATION_EPS
            )
        else:
            raise ValueError("observation space not defined or not intended")

        self.observation_space = spaces.Box(observation_low, observation_high, dtype=np.float32)

    def setupActionSpace(self):
        """Set up action space for RL."""
        if self._motor_control_mode in ["PD", "TORQUE", "CARTESIAN_PD"]:
            action_dim = 12
        else:
            raise ValueError("motor control mode " + self._motor_control_mode + " not implemented yet.")
        action_high = np.array([1] * action_dim)
        self.action_space = spaces.Box(-action_high, action_high, dtype=np.float32)
        self._action_dim = action_dim

    def _get_observation(self):
        """Get observation, depending on obs space selected."""
        if self._observation_space_mode == "DEFAULT":
            self._observation = np.concatenate(
                (self.robot.GetMotorAngles(), self.robot.GetMotorVelocities(), self.robot.GetBaseOrientation())
            )
        elif self._observation_space_mode == "LR_COURSE_OBS":
            # q = self.robot.GetMotorAngles()
            dq = self.robot.GetMotorVelocities()
            vel = self.robot.GetBaseLinearVelocity()
            rpy = self.robot.GetBaseOrientationRollPitchYaw()
            drpy = self.robot.GetTrueBaseRollPitchYawRate()
            foot_pos = np.zeros(12)
            foot_vel = np.zeros(12)
            for i in range(4):
                dq_i = dq[3 * i : 3 * (i + 1)]
                J, xyz = self.robot.ComputeJacobianAndPosition(i)
                foot_pos[3 * i : 3 * (i + 1)] = xyz
                foot_vel[3 * i : 3 * (i + 1)] = J @ dq_i

            numValidContacts, numInvalidContacts, feetNormalForces, feetInContactBool = self.robot.GetContactInfo()

            self._observation = np.concatenate((vel, self._v_des, rpy, drpy, foot_pos, foot_vel, feetInContactBool))

        else:
            raise ValueError("observation space not defined or not intended")

        self._add_obs_noise = (
            np.random.normal(scale=self._observation_noise_stdev, size=self._observation.shape) * self.observation_space.high
        )
        return self._observation

    def _noisy_observation(self):
        self._get_observation()
        observation = np.array(self._observation)
        if self._observation_noise_stdev > 0:
            observation += self._add_obs_noise
        return observation

    ######################################################################################
    # Termination and reward
    ######################################################################################
    def is_fallen(self, dot_prod_min=0.85):
        """Decide whether the quadruped has fallen.

        If the up directions between the base and the world is larger (the dot
        product is smaller than 0.85) or the base is very low on the ground
        (the height is smaller than 0.13 meter), the quadruped is considered fallen.

        Returns:
          Boolean value that indicates whether the quadruped has fallen.
        """
        base_rpy = self.robot.GetBaseOrientationRollPitchYaw()
        orientation = self.robot.GetBaseOrientation()
        rot_mat = self._pybullet_client.getMatrixFromQuaternion(orientation)
        local_up = rot_mat[6:]
        pos = self.robot.GetBasePosition()
        return (
            np.dot(np.asarray([0, 0, 1]), np.asarray(local_up)) < dot_prod_min or pos[2] < self._robot_config.IS_FALLEN_HEIGHT
        )

    def _termination(self):
        """Decide whether we should stop the episode and reset the environment."""
        if self._TASK_ENV == "JUMPING_TASK" or self._TASK_ENV == "LR_COURSE_TASK" or self._TASK_ENV == "FWD_LOCOMOTION":
            return self.is_fallen()
        else:
            raise ValueError("This task mode is not implemented yet.")

    def _reward_jumping(self):
        # Change is fallen height
        self._robot_config.IS_FALLEN_HEIGHT = 0.01

        _, _, _, feet_in_contact = self.robot.GetContactInfo()
        # no_feet_in_contact_reward = -np.mean(feet_in_contact)

        flight_time_reward = 0.0
        if np.all(1 - np.array(feet_in_contact)):
            if not self._all_feet_in_the_air:
                self._all_feet_in_the_air = True
                self._time_take_off = self.get_sim_time()
                self._robot_pose_take_off = np.array(self.robot.GetBasePosition())
                self._robot_orientation_take_off = np.array(self.robot.GetBaseOrientationRollPitchYaw())
            else:
                # flight_time_reward = self.get_sim_time() - self._time_take_off
                pass
        else:
            if self._all_feet_in_the_air:
                self._max_flight_time = max(self.get_sim_time() - self._time_take_off, self._max_flight_time)
                # Compute forward distance according to local frame (starting at take off)
                rotation_matrix = R.from_euler("z", -self._robot_orientation_take_off[2], degrees=False).as_matrix()
                translation = -self._robot_pose_take_off
                pos_abs = np.array(self.robot.GetBasePosition())
                pos_relative = pos_abs + translation
                pos_relative = pos_relative @ rotation_matrix
                self._max_forward_distance = max(pos_relative[0], self._max_forward_distance)

            self._all_feet_in_the_air = False

        return flight_time_reward
        # max_height_reward = self.robot.GetBasePosition()[2] / self._init_height
        # only_positive_height = max(self.robot.GetBasePosition()[2] - self._init_height, 0.0)
        # max_height_reward = only_positive_height ** 2 / self._init_height ** 2
        # return max_height_reward + flight_time_reward
        # return max_height_reward + no_feet_in_contact_reward

    def _reward_fwd_locomotion(self):
        """Reward progress in the positive world x direction."""
        current_base_position = self.robot.GetBasePosition()
        forward_reward = current_base_position[0] - self._last_base_position[0]
        self._last_base_position = current_base_position
        # clip reward to MAX_FWD_VELOCITY (avoid exploiting simulator dynamics)
        if MAX_FWD_VELOCITY < np.inf:
            # calculate what max distance can be over last time interval based on max allowed fwd velocity
            max_dist = MAX_FWD_VELOCITY * (self._time_step * self._action_repeat)
            forward_reward = min(forward_reward, max_dist)

        v_x = max(min(self.robot.GetBaseLinearVelocity()[0], MAX_FWD_VELOCITY), -MAX_FWD_VELOCITY)
        v_y = max(min(self.robot.GetBaseLinearVelocity()[1], MAX_FWD_VELOCITY), -MAX_FWD_VELOCITY)
        v = np.array([v_x, v_y])

        return 1e-2 * np.linalg.norm(v)

    def _reward_lr_course(self):
        """Implement your reward function here. How will you improve upon the above?"""
        current_base_position = np.array(self.robot.GetBasePosition())
        v_ = (current_base_position[:2] - self._last_base_position[:2]) / (self._time_step * self._action_repeat)
        self._last_base_position = current_base_position
        # clip reward to MAX_FWD_VELOCITY (avoid exploiting simulator dynamics)
        if MAX_FWD_VELOCITY < np.inf:
            v_x = max(min(v_[0], MAX_FWD_VELOCITY), -MAX_FWD_VELOCITY)
            v_y = max(min(v_[1], MAX_FWD_VELOCITY), -MAX_FWD_VELOCITY)
            v = np.array([v_x, v_y])

        e = self._v_des - v

        v_norm = max(np.linalg.norm(v), 0.001)  # prevent CoT explosion for very small movements
        P = 0.0
        for i in range(len(self._dt_motor_torques)):
            P += np.array(self._dt_motor_torques[i]).dot(np.array(self._dt_motor_velocities[i]))
        P = P / len(self._dt_motor_torques)
        CoT = P / (5.0 * 10.0 * v_norm)

        ddq = (np.array(self._dt_motor_velocities[-1]) - np.array(self._dt_motor_velocities[0])) / (
            self._time_step * self._action_repeat
        )

        rpy = self.robot.GetBaseOrientationRollPitchYaw()

        r = (
            0.1 * v_norm
            - 0.0001 * abs(CoT)
            + 0.1 * np.exp(-1.0 * ddq.dot(ddq))
            - 0.05 * abs(rpy[2])
            + np.exp(-10.0 * e.dot(e))
        )

        return r

    def _reward(self):
        """Get reward depending on task"""
        if self._TASK_ENV == "FWD_LOCOMOTION":
            return self._reward_fwd_locomotion()
        elif self._TASK_ENV == "LR_COURSE_TASK":
            return self._reward_lr_course()
        elif self._TASK_ENV == "JUMPING_TASK":
            return self._reward_jumping()
        else:
            raise ValueError("This task mode is not implemented yet.")

    def _reward_end_episode(self, reward):
        """add bonus and malus at the end of the episode"""
        if self._TASK_ENV == "JUMPING_TASK":
            return self._reward_end_jumping(reward)
        else:
            # do nothing
            return reward

    def _reward_end_jumping(self, reward):
        """Add bonus and malus at the end of the episode for jumping task"""
        if self._termination():
            # Malus for crashing
            # Optionally: no reward in case of crash
            reward -= 0.08
        reward += self._max_flight_time
        max_distance = 0.2
        # Normalize forward distance reward
        reward += 0.1 * self._max_forward_distance / max_distance
        if self._max_flight_time > 0 and not self._termination():
            # Alive bonus proportional to the risk taken
            reward += 0.1 * self._max_flight_time
        # print(f"Forward dist: {self._max_forward_distance}")
        return reward

    ######################################################################################
    # Step simulation, map policy network actions to joint commands, etc.
    ######################################################################################
    def _InterpAction(self, action, substep_count):
        """If enabled, interpolates between the current and previous actions.

        Args:
        action: current action.
        substep_count: the step count should be between [0, self.__action_repeat).

        Returns:
        If interpolation is enabled, returns interpolated action depending on
        the current action repeat substep.
        """
        if self._enable_action_interpolation and self._last_action is not None:
            lerp = float(substep_count + 1) / self._action_repeat
            proc_action = self._last_action + lerp * (action - self._last_action)
        else:
            proc_action = action

        return proc_action

    def _transform_action_to_motor_command(self, action):
        """Map actions from RL (i.e. in [-1,1]) to joint commands based on motor_control_mode."""
        # clip actions to action bounds
        action = np.clip(action, -self._action_bound - ACTION_EPS, self._action_bound + ACTION_EPS)
        if self._motor_control_mode == "PD":
            action = self._scale_helper(
                action, self._robot_config.RL_LOWER_ANGLE_JOINT, self._robot_config.RL_UPPER_ANGLE_JOINT
            )
            action = np.clip(action, self._robot_config.RL_LOWER_ANGLE_JOINT, self._robot_config.RL_UPPER_ANGLE_JOINT)
            if self._enable_action_clipping:
                action = self._ClipMotorCommands(action)
        elif self._motor_control_mode == "CARTESIAN_PD":
            action = self.ScaleActionToCartesianPos(action)
        else:
            raise ValueError("RL motor control mode" + self._motor_control_mode + "not implemented yet.")
        return action

    def _scale_helper(self, action, lower_lim, upper_lim):
        """Helper to linearly scale from [-1,1] to lower/upper limits."""
        new_a = lower_lim + 0.5 * (action + 1) * (upper_lim - lower_lim)
        return np.clip(new_a, lower_lim, upper_lim)

    def ScaleActionToCartesianPos(self, actions):
        """Scale RL action to Cartesian PD ranges.
        Edit ranges, limits etc., but make sure to use Cartesian PD to compute the torques.
        """
        # clip RL actions to be between -1 and 1 (standard RL technique)
        # print(actions)
        u = np.clip(actions, -1, 1)
        # scale to corresponding desired foot positions (i.e. ranges in x,y,z we allow the agent to choose foot positions)
        # [TODO: edit (do you think these should these be increased? How limiting is this?)]
        scale_array = np.array([0.2, 0.05, 0.15] * 4)  # [0.1, 0.05, 0.08]*4)
        # add to nominal foot position in leg frame (what are the final ranges?)
        des_foot_pos = self._robot_config.NOMINAL_FOOT_POS_LEG_FRAME + scale_array * u
        # get Cartesian kp and kd gains (can be modified)
        kpCartesian = self._robot_config.kpCartesian
        kdCartesian = self._robot_config.kdCartesian
        # get current motor velocities
        dq = self.robot.GetMotorVelocities()

        action = np.zeros(12)
        for i in range(4):
            # Get current Jacobian and foot position in leg frame (see ComputeJacobianAndPosition() in quadruped.py)
            J, xyz = self.robot.ComputeJacobianAndPosition(i)
            # Get current foot velocity in leg frame (Equation 2)
            dxyz = J @ dq[3 * i : 3 * (i + 1)]
            delta_foot_pos = xyz - des_foot_pos[3 * i : 3 * (i + 1)]

            # clamp the motor command by the joint limit, in case weired things happens
            if self._enable_action_clipping:
                delta_foot_pos = np.clip(
                    delta_foot_pos,
                    -self._robot_config.MAX_CARTESIAN_FOOT_POS_CHANGE_PER_STEP,
                    self._robot_config.MAX_CARTESIAN_FOOT_POS_CHANGE_PER_STEP,
                )

            F_foot = -kpCartesian @ delta_foot_pos - kdCartesian @ dxyz
            # Calculate torque contribution from Cartesian PD (Equation 5) [Make sure you are using matrix multiplications]
            tau = J.T @ F_foot
            action[3 * i : 3 * (i + 1)] = tau  # TODO: add white noise
        return action

    def _map_command_to_action(self, command):
        if self._motor_control_mode == "PD":
            max_angles = self._robot_config.RL_UPPER_ANGLE_JOINT
            min_angles = self._robot_config.RL_LOWER_ANGLE_JOINT
            command = np.clip(command, min_angles, max_angles)
            action = 2 * (command - min_angles) / (max_angles - min_angles) - 1
        elif self._motor_control_mode == "CARTESIAN_PD":
            raise ValueError(
                f"for the motor control mode {self._motor_control_mode} the mapping from foot cartesian position to action not implemented yet."
            )
        else:
            raise ValueError(f"The motor control mode {self._motor_control_mode} is not implemented for RL")

        action = np.clip(action, -1, 1)
        command = self._transform_action_to_motor_command(action)
        return action

    def _ClipMotorCommands(self, des_angles):
        """Clips motor commands.

        Args:
        des_angles: np.array. They are the desired motor angles (for PD control only)

        Returns:
        Clipped motor commands.
        """

        # clamp the motor command by the joint limit, in case weired things happens
        if self._motor_control_mode == "PD":
            max_angle_change = self._robot_config.MAX_MOTOR_ANGLE_CHANGE_PER_STEP
            current_motor_angles = self.robot.GetMotorAngles()
            motor_commands = np.clip(
                des_angles, current_motor_angles - max_angle_change, current_motor_angles + max_angle_change
            )
            return motor_commands
        else:
            raise ValueError(f"Clipping angles available for PD control only, not in {self._motor_control_mode}")

    def step(self, action):
        """Step forward the simulation, given the action."""
        curr_act = action.copy()
        if self._enable_action_filter:
            curr_act = self._FilterAction(curr_act)
        # save motor torques and velocities to compute power in reward function
        self._dt_motor_torques = []
        self._dt_motor_velocities = []
        for sub_step in range(self._action_repeat):
            if self._isRLGymInterface:
                if self._enable_action_interpolation:
                    curr_act = self._InterpAction(action, sub_step)
                proc_action = self._transform_action_to_motor_command(curr_act)
            else:
                proc_action = curr_act
            self.robot.ApplyAction(proc_action)
            self._pybullet_client.stepSimulation()
            self._sim_step_counter += 1
            self._dt_motor_torques.append(self.robot.GetMotorTorques())
            self._dt_motor_velocities.append(self.robot.GetMotorVelocities())

            if self._is_render:
                self._render_step_helper()

        self._last_action = curr_act
        self._env_step_counter += 1
        reward = self._reward()
        done = False
        infos = {"base_pos": self.robot.GetBasePosition()}

        if self._termination() or self.get_sim_time() > self._MAX_EP_LEN:
            infos["TimeLimit.truncated"] = not self._termination()
            done = True

        # Update the actual reward at the end of the episode with bonus or malus
        if done:
            reward = self._reward_end_episode(reward)

        return np.array(self._noisy_observation()), reward, done, infos

    ###################################################
    # Filtering to smooth actions
    ###################################################
    def _BuildActionFilter(self):
        sampling_rate = 1 / (self._time_step * self._action_repeat)
        num_joints = self._action_dim
        a_filter = action_filter.ActionFilterButter(sampling_rate=sampling_rate, num_joints=num_joints)
        return a_filter

    def _ResetActionFilter(self):
        self._action_filter.reset()

    def _FilterAction(self, action):
        filtered_action = self._action_filter.filter(action)
        return filtered_action

    def _initFilter(self):
        # initialize the filter history, since resetting the filter will fill
        # the history with zeros and this can cause sudden movements at the start
        # of each episode
        default_action = self._compute_first_actions()
        self._action_filter.init_history(default_action)

    def _compute_first_actions(self):
        if self._motor_control_mode == "PD":
            init_angles = self._robot_config.INIT_MOTOR_ANGLES + self._robot_config.JOINT_OFFSETS
            default_action = self._map_command_to_action(init_angles)
        elif self._motor_control_mode == "CARTESIAN_PD":
            # go toward NOMINAL_FOOT_POS_LEG_FRAME
            default_action = np.array([0, 0, 0] * self._robot_config.NUM_LEGS)
        else:
            raise ValueError(f"The motor control mode {self._motor_control_mode} is not implemented for RL")

        return np.clip(default_action, -1, 1)

    ######################################################################################
    # Reset
    ######################################################################################
    def reset(self):
        """Set up simulation environment."""
        mu_min = 0.5
        if self._hard_reset:
            # set up pybullet simulation
            self._pybullet_client.resetSimulation()
            self._pybullet_client.setPhysicsEngineParameter(numSolverIterations=int(self._num_bullet_solver_iterations))
            self._pybullet_client.setTimeStep(self._time_step)
            self.plane = self._pybullet_client.loadURDF(
                pybullet_data.getDataPath() + "/plane.urdf", basePosition=[80, 0, 0]
            )  # to extend available running space (shift)
            self._pybullet_client.changeVisualShape(self.plane, -1, rgbaColor=[1, 1, 1, 0.9])
            self._pybullet_client.configureDebugVisualizer(self._pybullet_client.COV_ENABLE_PLANAR_REFLECTION, 0)
            self._pybullet_client.setGravity(0, 0, -9.8)
            self.robot = quadruped.Quadruped(
                pybullet_client=self._pybullet_client,
                robot_config=self._robot_config,
                motor_control_mode=self._motor_control_mode,
                on_rack=self._on_rack,
                render=self._is_render,
                enable_springs=self._enable_springs,
            )

            if self._add_noise:
                ground_mu_k = mu_min + (1 - mu_min) * np.random.random()
                self._ground_mu_k = ground_mu_k
                self._pybullet_client.changeDynamics(self.plane, -1, lateralFriction=ground_mu_k)
                if self._is_render:
                    print("ground friction coefficient is", ground_mu_k)

            if self._using_test_env:
                pass
                # self.add_random_boxes()
                # self._add_base_mass_offset()
        else:
            self.robot.Reset(reload_urdf=False)

        self._env_step_counter = 0
        self._sim_step_counter = 0
        self._last_base_position = [0, 0, 0]
        self._init_task_variables()

        if self._is_render:
            self._pybullet_client.resetDebugVisualizerCamera(self._cam_dist, self._cam_yaw, self._cam_pitch, [0, 0, 0])

        if self._enable_action_filter:
            self._ResetActionFilter()
            self._initFilter()

        self._settle_robot_by_action()

        self._last_action = np.zeros(self._action_dim)
        if self._is_record_video:
            self.recordVideoHelper()
        return self._noisy_observation()

    def _settle_robot_by_action(self):
        """Settle robot in according to the used motor control mode"""
        init_action = self._compute_first_actions()
        if self._is_render:
            time.sleep(0.2)
        for _ in range(1000):
            proc_action = self._transform_action_to_motor_command(init_action)
            self.robot.ApplyAction(proc_action)
            if self._is_render:
                time.sleep(0.001)
            self._pybullet_client.stepSimulation()

    def _init_task_variables(self):
        if self._TASK_ENV == "JUMPING_TASK":
            self._init_variables_jumping()
        elif self._TASK_ENV == "LR_COURSE_TASK" or self._TASK_ENV == "FWD_LOCOMOTION":
            self._v_des = np.array([2.0, 0.0])  # (np.random.uniform(), 2.*np.random.uniform()-1.)

    def _init_variables_jumping(self):
        # For the jumping task
        self._v_des = np.array([2.0, 0.0])  # (np.random.uniform(), 2.*np.random.uniform()-1.)
        self._init_height = self.robot.GetBasePosition()[2]
        self._all_feet_in_the_air = False
        self._time_take_off = self.get_sim_time()
        self._robot_pose_take_off = self.robot.GetBasePosition()
        self._robot_orientation_take_off = self.robot.GetBaseOrientationRollPitchYaw()
        self._max_flight_time = 0.0
        self._max_forward_distance = 0.0

    ######################################################################################
    # Render, record videos, bookkeping, and misc pybullet helpers.
    ######################################################################################
    def startRecordingVideo(self, name):
        self.videoLogID = self._pybullet_client.startStateLogging(self._pybullet_client.STATE_LOGGING_VIDEO_MP4, name)

    def stopRecordingVideo(self):
        self._pybullet_client.stopStateLogging(self.videoLogID)

    def close(self):
        if self._is_record_video:
            self.stopRecordingVideo()
        self._pybullet_client.disconnect()

    def recordVideoHelper(self, extra_filename=None):
        """Helper to record video, if not already, or end and start a new one"""
        # If no ID, this is the first video, so make a directory and start logging
        if self.videoLogID == None:
            directoryName = VIDEO_LOG_DIRECTORY
            assert isinstance(directoryName, str)
            os.makedirs(directoryName, exist_ok=True)
            self.videoDirectory = directoryName
        else:
            # stop recording and record a new one
            self.stopRecordingVideo()

        if extra_filename is not None:
            output_video_filename = (
                self.videoDirectory
                + "/"
                + datetime.datetime.now().strftime("vid-%Y-%m-%d-%H-%M-%S-%f")
                + extra_filename
                + ".MP4"
            )
        else:
            output_video_filename = (
                self.videoDirectory + "/" + datetime.datetime.now().strftime("vid-%Y-%m-%d-%H-%M-%S-%f") + ".MP4"
            )
        logID = self.startRecordingVideo(output_video_filename)
        self.videoLogID = logID

    def configure(self, args):
        self._args = args

    def seed(self, seed=None):
        self.np_random, seed = seeding.np_random(seed)
        return [seed]

    def _render_step_helper(self):
        """Helper to configure the visualizer camera during step()."""
        # Sleep, otherwise the computation takes less time than real time,
        # which will make the visualization like a fast-forward video.
        time_spent = time.time() - self._last_frame_time
        self._last_frame_time = time.time()
        # time_to_sleep = self._action_repeat * self._time_step - time_spent
        time_to_sleep = self._time_step - time_spent
        if time_to_sleep > 0 and (time_to_sleep < self._time_step):
            time.sleep(time_to_sleep)

        base_pos = self.robot.GetBasePosition()
        camInfo = self._pybullet_client.getDebugVisualizerCamera()
        curTargetPos = camInfo[11]
        distance = camInfo[10]
        yaw = camInfo[8]
        pitch = camInfo[9]
        targetPos = [0.95 * curTargetPos[0] + 0.05 * base_pos[0], 0.95 * curTargetPos[1] + 0.05 * base_pos[1], curTargetPos[2]]
        self._pybullet_client.resetDebugVisualizerCamera(distance, yaw, pitch, base_pos)

    def _configure_visualizer(self):
        """Remove all visualizer borders, and zoom in"""
        # default rendering options
        self._render_width = 333
        self._render_height = 480
        self._cam_dist = 1.5
        self._cam_yaw = 20
        self._cam_pitch = -20
        # get rid of visualizer things
        self._pybullet_client.configureDebugVisualizer(self._pybullet_client.COV_ENABLE_RGB_BUFFER_PREVIEW, 0)
        self._pybullet_client.configureDebugVisualizer(self._pybullet_client.COV_ENABLE_DEPTH_BUFFER_PREVIEW, 0)
        self._pybullet_client.configureDebugVisualizer(self._pybullet_client.COV_ENABLE_SEGMENTATION_MARK_PREVIEW, 0)
        self._pybullet_client.configureDebugVisualizer(self._pybullet_client.COV_ENABLE_GUI, 0)

    def render(self, mode="rgb_array", close=False):
        if mode != "rgb_array":
            return np.array([])
        base_pos = self.robot.GetBasePosition()
        view_matrix = self._pybullet_client.computeViewMatrixFromYawPitchRoll(
            cameraTargetPosition=base_pos,
            distance=self._cam_dist,
            yaw=self._cam_yaw,
            pitch=self._cam_pitch,
            roll=0,
            upAxisIndex=2,
        )
        proj_matrix = self._pybullet_client.computeProjectionMatrixFOV(
            fov=60, aspect=float(self._render_width) / self._render_height, nearVal=0.1, farVal=100.0
        )
        (_, _, px, _, _) = self._pybullet_client.getCameraImage(
            width=self._render_width,
            height=self._render_height,
            viewMatrix=view_matrix,
            projectionMatrix=proj_matrix,
            renderer=pybullet.ER_BULLET_HARDWARE_OPENGL,
        )
        rgb_array = np.array(px)
        rgb_array = rgb_array[:, :, :3]
        return rgb_array

    def addLine(self, lineFromXYZ, lineToXYZ, lifeTime=0, color=[1, 0, 0]):
        """Add line between point A and B for duration lifeTime"""
        self._pybullet_client.addUserDebugLine(lineFromXYZ, lineToXYZ, lineColorRGB=color, lifeTime=lifeTime)

    def get_sim_time(self):
        """Get current simulation time."""
        return self._sim_step_counter * self._time_step

    def scale_rand(self, num_rand, low, high):
        """scale number of rand numbers between low and high"""
        return low + np.random.random(num_rand) * (high - low)

    def add_random_boxes(self, num_rand=100, z_height=0.04):
        """Add random boxes in front of the robot in x [0.5, 20] and y [-3,3]"""
        # x location
        x_low, x_upp = 0.5, 20
        # y location
        y_low, y_upp = -3, 3
        # block dimensions
        block_x_min, block_x_max = 0.1, 1
        block_y_min, block_y_max = 0.1, 1
        z_low, z_upp = 0.005, z_height
        # block orientations
        roll_low, roll_upp = -0.01, 0.01
        pitch_low, pitch_upp = -0.01, 0.01
        yaw_low, yaw_upp = -np.pi, np.pi

        x = x_low + np.random.random(num_rand) * (x_upp - x_low)
        y = y_low + np.random.random(num_rand) * (y_upp - y_low)
        z = z_low + np.random.random(num_rand) * (z_upp - z_low)
        block_x = self.scale_rand(num_rand, block_x_min, block_x_max)
        block_y = self.scale_rand(num_rand, block_y_min, block_y_max)
        roll = self.scale_rand(num_rand, roll_low, roll_upp)
        pitch = self.scale_rand(num_rand, pitch_low, pitch_upp)
        yaw = self.scale_rand(num_rand, yaw_low, yaw_upp)
        # loop through
        for i in range(num_rand):
            sh_colBox = self._pybullet_client.createCollisionShape(
                self._pybullet_client.GEOM_BOX, halfExtents=[block_x[i] / 2, block_y[i] / 2, z[i] / 2]
            )
            orn = self._pybullet_client.getQuaternionFromEuler([roll[i], pitch[i], yaw[i]])
            block2 = self._pybullet_client.createMultiBody(
                baseMass=0, baseCollisionShapeIndex=sh_colBox, basePosition=[x[i], y[i], z[i] / 2], baseOrientation=orn
            )
            # set friction coeff
            self._pybullet_client.changeDynamics(block2, -1, lateralFriction=self._ground_mu_k)

        # add walls
        orn = self._pybullet_client.getQuaternionFromEuler([0, 0, 0])
        sh_colBox = self._pybullet_client.createCollisionShape(
            self._pybullet_client.GEOM_BOX, halfExtents=[x_upp / 2, 0.5, 0.5]
        )
        block2 = self._pybullet_client.createMultiBody(
            baseMass=0, baseCollisionShapeIndex=sh_colBox, basePosition=[x_upp / 2, y_low, 0.5], baseOrientation=orn
        )
        block2 = self._pybullet_client.createMultiBody(
            baseMass=0, baseCollisionShapeIndex=sh_colBox, basePosition=[x_upp / 2, -y_low, 0.5], baseOrientation=orn
        )

    def _add_base_mass_offset(self, spec_mass=None, spec_location=None):
        """Attach mass to robot base."""
        quad_base = np.array(self.robot.GetBasePosition())
        quad_ID = self.robot.quadruped

        offset_low = np.array([-0.15, -0.05, -0.05])
        offset_upp = np.array([0.15, 0.05, 0.05])
        if spec_location is None:
            block_pos_delta_base_frame = self.scale_rand(3, offset_low, offset_upp)
        else:
            block_pos_delta_base_frame = np.array(spec_location)
        if spec_mass is None:
            base_mass = 8 * np.random.random()
        else:
            base_mass = spec_mass
        if self._is_render:
            print("=========================== Random Mass:")
            print("Mass:", base_mass, "location:", block_pos_delta_base_frame)
            # if rendering, also want to set the halfExtents accordingly
            # 1 kg water is 0.001 cubic meters
            boxSizeHalf = [(base_mass * 0.001) ** (1 / 3) / 2] * 3
            translationalOffset = [0, 0, 0.1]
        else:
            boxSizeHalf = [0.05] * 3
            translationalOffset = [0] * 3

        sh_colBox = self._pybullet_client.createCollisionShape(
            self._pybullet_client.GEOM_BOX, halfExtents=boxSizeHalf, collisionFramePosition=translationalOffset
        )
        base_block_ID = self._pybullet_client.createMultiBody(
            baseMass=base_mass,
            baseCollisionShapeIndex=sh_colBox,
            basePosition=quad_base + block_pos_delta_base_frame,
            baseOrientation=[0, 0, 0, 1],
        )

        cid = self._pybullet_client.createConstraint(
            quad_ID,
            -1,
            base_block_ID,
            -1,
            self._pybullet_client.JOINT_FIXED,
            [0, 0, 0],
            [0, 0, 0],
            -block_pos_delta_base_frame,
        )
        # disable self collision between box and each link
        for i in range(-1, self._pybullet_client.getNumJoints(quad_ID)):
            self._pybullet_client.setCollisionFilterPair(quad_ID, base_block_ID, i, -1, 0)


def test_env():
    env = QuadrupedGymEnv(
        robot_model="GO1",
        render=True,
        on_rack=False,
        motor_control_mode="PD",
        action_repeat=10,
        enable_springs=False,
        add_noise=False,
        enable_action_interpolation=False,
        enable_action_filter=False,
        enable_action_clipping=False,
        task_env="JUMPING_TASK",
    )
    sim_steps = 1000
    from quadruped_spring.utils.monitor_state import MonitorState

    env = MonitorState(env, rec_length=100)
    obs = env.reset()
    for i in range(sim_steps):
        action = np.random.rand(12) * 2 - 1
        # action = np.full(12,0)
        obs, reward, done, info = env.step(action)
    print("end")


if __name__ == "__main__":
    # test out some functionalities
    test_env()
    os.sys.exit()<|MERGE_RESOLUTION|>--- conflicted
+++ resolved
@@ -14,27 +14,23 @@
 
 # gym
 import gym
+from gym import spaces
+from gym.utils import seeding
+
 import numpy as np
 
 # pybullet
 import pybullet
 import pybullet_data
 import pybullet_utils.bullet_client as bc
+
 import quadruped
-from gym import spaces
-from gym.utils import seeding
-<<<<<<< HEAD
-
-random.seed(10)
-# quadruped and configs
-import quadruped
-=======
->>>>>>> 519e1865
-from scipy.spatial.transform import Rotation as R
-
 import quadruped_spring.robots.a1.configs_a1 as a1_config
 import quadruped_spring.robots.go1.configs_go1 as go1_config
 from quadruped_spring.utils import action_filter
+
+from scipy.spatial.transform import Rotation as R
+
 
 ACTION_EPS = 0.01
 OBSERVATION_EPS = 0.01
