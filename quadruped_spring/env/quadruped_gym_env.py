--- conflicted
+++ resolved
@@ -36,13 +36,8 @@
 # Implemented observation spaces for deep reinforcement learning:
 #   "DEFAULT":    motor angles and velocities, body orientation
 #   "LR_COURSE_OBS":  [TODO: what should you include? what is reasonable to measure on the real system?]
-<<<<<<< HEAD
 #   "JUMPING_ON_PLACE_OBS": IMU(base linear and angular velocity) +
-#                           Feet positions and velocities (required knoweledge of joint configuration and velocity)
-=======
-#   "JUMPING_ON_PLACE_OBS": IMU(base linear and angular velocity and base orientation) +
-#                           Feet position and velocities (they required joint configuration and velocities knoweldge) +
->>>>>>> 7320999a
+#                           Feet positions and velocities (required knowledge of joint configuration and velocity)
 #                           Boolean feet contact
 
 # Tasks to be learned with reinforcement learning
@@ -1176,7 +1171,7 @@
 
 
 def test_env():
-    
+
     env_config = {}
     env_config['robot_model'] = 'GO1'
     env_config['render'] = False
@@ -1193,7 +1188,7 @@
 
     env = QuadrupedGymEnv(**env_config)
     sim_steps = 1000
-    
+
     # def env_callable(**kwargs):
     #     def env_aux():
     #         env = QuadrupedGymEnv(**kwargs)
