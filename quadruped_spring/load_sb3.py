--- conflicted
+++ resolved
@@ -4,12 +4,6 @@
 import sys
 import time
 from sys import platform
-<<<<<<< HEAD
-
-current_file = os.path.abspath(inspect.getfile(inspect.currentframe()))
-current_dir = os.path.dirname(current_file)
-=======
->>>>>>> cd17fed7
 
 import gym
 import matplotlib
@@ -32,11 +26,7 @@
 from utils.utils import plot_results
 
 LEARNING_ALG = "PPO"
-<<<<<<< HEAD
-interm_dir = os.path.join(current_dir, "logs/intermediate_models/")
-=======
 interm_dir = "logs/intermediate_models/"
->>>>>>> cd17fed7
 # path to saved models, i.e. interm_dir + '111121133812'
 log_dir = get_latest_directory(interm_dir)
 # initialize env configs (render at test time)
